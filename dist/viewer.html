<!doctype html>
<html>
<head>
	<title>OpenLime</title>
	<meta name="viewport" content="width=device-width, initial-scale=1">
	<meta charset="UTF-8" />

	<link rel="stylesheet" href="skin.css" />
	<style>
		html,
		body {
		  margin: 0px;
		  padding: 0px;
		  height: 100%;
		}
	
		.container {
		  height: 100%;
		  position:relative;
		}
		#openlime {
			width: 100%;
			height: 100%;
		}
	
		#openlime>canvas {
		  width: 100%;
		  height: 100%;
		  overflow: hidden;
		  background-color:black;
		  /* this is important, it would cause firefox flickering! */
		}
	
		.openlime-overlay, .openlime-svgoverlay {
		  position:absolute;
		  top:0px;
		  width:100%;
		  height:100%;
		}
		#logos {
			position:absolute;
			top:0px;
			right:0px;
			z-index:20;
		}
		#logos img {
			height:48px;
			margin-right:8px;
		}
		#feedback a {
			color:white;
		}
		.openlime-markers.active .openlime-button-off {
			visibility:visible !important;
		}
		.openlime-markers .openlime-button-off {
			visibility:hidden !important;
		}
		#navigator {
			position:absolute;
			bottom: 20px;
			width: 200px;
			left:calc(50% - 100px);
			background-color: rgba(32, 32, 32, 0.9);
			padding:4px;
			border-radius: 12px;
			display: flex;
			color:white;
			display:flex;
			justify-content:space-between;
		}
		#navigator svg {
			cursor:pointer;
			fill:none;
			stroke: white;
			stroke-width:3px;
			height:24px;
			width:24px;
		}
		#navigator p {
			line-height:24px;
			margin:0px;
			font-family:arial;
		}
	  </style>
	
</head>
<body>

<div class="container">
<<<<<<< HEAD
	<div id="openlime">
=======
<div id="openlime">
>>>>>>> add2547e
	</div>
	<div id="logos">
		<a href="https://www.musee-histoire-marseille-voie-historique.fr/"><img src="img/marseille.svg"/></a>
		<a href="https://mercurioimaging.com/"><img src="img/mercurio.svg"/></a>
		<a href="https://vcg.isti.cnr.it"><img src="img/vcg.svg"/></a>
	</div>
	<div id="navigator">
		<svg class="prev" xmlns='http://www.w3.org/2000/svg' viewBox='0 0 24 24'><path d="M20 4 L8 12 L20 20"></path></svg>
		<p></p>
		<svg class="next" xmlns='http://www.w3.org/2000/svg' viewBox='0 0 24 24'><path d="M4 4 L16 12 L4 20"></path></svg>
	</div>
	<div id="feedback" class="openlime-help-window">
		<div class="openlime-help-content">
			<h2> A fancy title</h2>
			<p>Some text about the feedback</p>
			<p>And a <a href="">link to the google form</a></p>
		</div>
	</div>
</div>

<script src="openlime.js"></script>


<script>

let lime = new OpenLIME.OpenLIME('#openlime', { canvas: { preserveDrawingBuffer: false} });

let layer0 = new OpenLIME.Layer({ 
	label: '4',
	layout: 'itarzoom', 
	type:'rti',
//	url: 'Data/ptm_lowdef_mask/info.json',
	url: '../mhm/Data/ptm_itarzoom/info.json',
	normals: false
});

lime.canvas.addLayer('coin', layer0);


let annotations = new OpenLIME.SvgAnnotationLayer({ 
	label: 'Annotations',
	layout: layer0.layout,
	annotations: 'fetch.php',
	lod: [ 
<<<<<<< HEAD
		{ min: 0, max: 2,   type: 'pin', onclick: zoomToAnnotation },
		{ min: 2, max: 100, type: 'vector' }
	],
=======
		{ min: 0, max: 0.1,   type: 'pin', onclick: zoomToAnnotation },
		{ min: 0.1, max: 1000, type: 'vector' }
	], 
>>>>>>> add2547e
	style:` 
		.openlime-annotation { pointer-events:stroke; opacity: 0.7; }
		.openlime-annotation:hover { cursor:pointer; opacity: 1.0; }
			
		:focus { fill:yellow; }
		path { fill:none; stroke-width:2; stroke:#000; vector-effect:non-scaling-stroke; pointer-events:all; }
		path:hover { cursor:pointer; stroke:#f00; }

		rect { fill:rgba(255, 0, 0, 0.2); stroke:rgba(127, 0, 0, 0.7); vector-effect:non-scaling-stroke;}
		circle { fill:rgba(255, 0, 0, 0.2); stroke:#800; stroke-width:1px; vector-effect:non-scaling-stroke; pointer-events:all;  }
		circle.point { stroke-width:10px }
		.selected { stroke:#ff0000 !important; stroke-width:3; }

		circle.openlime-pin { cursor:pointer; fill: rgba(32, 32, 32, 0.8); stroke: #aaa; stroke-width:2px; vector-effect:non-scaling-stroke; }
		text.openlime-pin { cursor:pointer; font-family:arial; font-size:10px; fill:#fff; alignment-baseline:middle; text-anchor:middle; }

		`,
	infoTemplate: (anno) => { return `
		<h3>${anno.class}</h3>
		<p>${anno.description}</p>
		`; },

	classes: {
		'': { stroke: '#000', label: '' },
		'class1': { stroke: '#770', label: 'A' },
		'class2': { stroke: '#707', label: 'B' },
		'class3': { stroke: '#777', label: 'C' },
		'class4': { stroke: '#070', label: 'D' },
		'class5': { stroke: '#007', label: 'E' },
		'class6': { stroke: '#077', label: 'F' },
	}
}); 

lime.canvas.addLayer('anno', annotations); //here the overlayelement created and attached to layer

lime.camera.maxFixedZoom = 4;

OpenLIME.Skin.setUrl('skin.svg');



let ui = new OpenLIME.UIBasic(lime);
let { help, home, fullscreen, light } = ui.actions

help.display = true;
help.html = `
<h2>Welcome to the project<br/>
	"a new light on the block of de l'Alcazar"</h2>
<p>Si la lumière est éteinte, cliquez et déplacez pour déplacer l'image</p>
<p>Si la lumière est allumée, cliquez et déplacez pour déplacer la lumière
Cliquez sur la lumière pour changer sa fonction</p>
iewer.html#
<p>Cliquez sur l'icone <b>Calques</b> pour afficher les annotations
Selectionnez une annotations et activez l'outil "dessin" en cliquant dessus.</p>
<p>Commencez un dessin libre en cliquant sur une petite distance, vous pouvez le continuer en
cliquand point par point. Pour commencer une nouvelle trace, il faut garder cliqué et bouger
légèrmeent la souris.</p>

<p>En mode <b>Annotation</b>, la combinaison <i>Majuscule</i> + clic et déplacement fait bouger la lumière
La combinaison <i>Alt</i> + clic et déplacement fait bouger l'image
Le bouton annuler permet d'annuler, il est possible aussi de faire <i>Ctrl</i>+z</p>
`;
let feedback = { title: 'Feedback', display: true, task: (event) => { 
	lime.containerElement.appendChild(feedback_window);
	feedback_window.classList.add('shown');
} };

let markers = { title: 'Show annotations', display: true, task: (event) => { 
	let button = markers.element.querySelector('.openlime-button');
	annotations.setVisible(!annotations.visible);
	button.classList.toggle('active', !annotations.visible);
} };

ui.actions = { feedback, markers, help, home, fullscreen, light };



let feedback_window = document.getElementById('feedback');

(async () => {
	let content = feedback_window.querySelector('.openlime-help-content');
	let close = await OpenLIME.Skin.appendIcon(content, '.openlime-close');
	close.classList.add('openlime-close');
	close.addEventListener('click', () =>feedback_window.classList.remove('shown'));

	feedback_window.addEventListener('click', (e) => { 
		if(e.target == feedback_window) 
			feedback_window.classList.remove('shown');
		e.preventDefault();
	});
})();


function zoomToAnnotation(anno) {
	let cx = anno.box.x + anno.box.width/2;
	let cy = anno.box.y + anno.box.height/2;
	const topLeft = annotations.boundingBox().corner(0);
	cx += topLeft[0]; 
	cy += topLeft[1];
<<<<<<< HEAD
	let z = 5;
	lime.camera.setPosition(400, -cx*z, -cy*z, 5, 0);
=======
	let z = 1/10;
	lime.camera.setPosition(400, -cx*z, -cy*z, 1/10, 0);
>>>>>>> add2547e
	layer0.setLight([0.5, 0.5], 400);
	navigator.querySelector('p').textContent = anno.label;
	return true;
}

let currentAnno = -1;
function nextAnnotation(e) {
<<<<<<< HEAD
	let a = Object.values(annotations.annotations);
=======
	let a = pins;
>>>>>>> add2547e
	if(currentAnno >= a.length -1)
		return false;
	currentAnno++;
	zoomToAnnotation(a[currentAnno]);

	e.preventDefault();
	e.stopPropagation();
}

function prevAnnotation(e) {
<<<<<<< HEAD
	let a = Object.values(annotations.annotations);
=======
	let a = pins;
>>>>>>> add2547e
	if(currentAnno <= 0)
		return false;
	currentAnno--;
	zoomToAnnotation(a[currentAnno]);

	e.preventDefault();
	e.stopPropagation();
}

function setAnnotation(i) {
<<<<<<< HEAD
	let anno = Object.entries(annotations.annotations)[i];
=======
	let anno = pins[i];
>>>>>>> add2547e

}

let navigator = document.getElementById('navigator');
navigator.querySelector('.prev').addEventListener('click', prevAnnotation);
navigator.querySelector('.next').addEventListener('click', nextAnnotation);

<<<<<<< HEAD
=======
let pins = [];
>>>>>>> add2547e
lime.canvas.addEvent('ready', 
	() => {
		let logos = document.getElementById('logos');
		lime.containerElement.appendChild(logos);

		lime.camera.deltaZoom(500, 1.1, 0, 0);
		layer0.setLight([-0.5, 0.5], 500);
		setTimeout(() => { 
			ui.toggleHelp(ui.actions.help); 

		}, 700);
<<<<<<< HEAD
=======

		pins = Object.values(annotations.annotations).filter(a => a.publish == "1");
>>>>>>> add2547e
	});

</script>
</body>
</html><|MERGE_RESOLUTION|>--- conflicted
+++ resolved
@@ -88,11 +88,8 @@
 <body>
 
 <div class="container">
-<<<<<<< HEAD
+
 	<div id="openlime">
-=======
-<div id="openlime">
->>>>>>> add2547e
 	</div>
 	<div id="logos">
 		<a href="https://www.musee-histoire-marseille-voie-historique.fr/"><img src="img/marseille.svg"/></a>
@@ -124,8 +121,9 @@
 	label: '4',
 	layout: 'itarzoom', 
 	type:'rti',
+	url: 'assets/rti/hsh/info.json',
 //	url: 'Data/ptm_lowdef_mask/info.json',
-	url: '../mhm/Data/ptm_itarzoom/info.json',
+//	url: '../mhm/Data/ptm_itarzoom/info.json',
 	normals: false
 });
 
@@ -137,15 +135,10 @@
 	layout: layer0.layout,
 	annotations: 'fetch.php',
 	lod: [ 
-<<<<<<< HEAD
-		{ min: 0, max: 2,   type: 'pin', onclick: zoomToAnnotation },
-		{ min: 2, max: 100, type: 'vector' }
+
+		{ min: 0, max: 3.5,   type: 'pin', onclick: zoomToAnnotation },
+		{ min: 3.5, max: 100, type: 'vector' }
 	],
-=======
-		{ min: 0, max: 0.1,   type: 'pin', onclick: zoomToAnnotation },
-		{ min: 0.1, max: 1000, type: 'vector' }
-	], 
->>>>>>> add2547e
 	style:` 
 		.openlime-annotation { pointer-events:stroke; opacity: 0.7; }
 		.openlime-annotation:hover { cursor:pointer; opacity: 1.0; }
@@ -160,7 +153,9 @@
 		.selected { stroke:#ff0000 !important; stroke-width:3; }
 
 		circle.openlime-pin { cursor:pointer; fill: rgba(32, 32, 32, 0.8); stroke: #aaa; stroke-width:2px; vector-effect:non-scaling-stroke; }
-		text.openlime-pin { cursor:pointer; font-family:arial; font-size:10px; fill:#fff; alignment-baseline:middle; text-anchor:middle; }
+		text.openlime-pin { cursor:pointer; font-family:arial; font-size:1vh; fill:#fff; alignment-baseline:middle; text-anchor:middle; }
+		.pin circle { cursor:pointer; fill: rgba(32, 32, 32, 0.8); stroke: #aaa; stroke-width:1px;  }
+		.pin text { cursor:pointer; font-family:arial; fill:#fff; alignment-baseline:middle; text-anchor:middle; }
 
 		`,
 	infoTemplate: (anno) => { return `
@@ -245,13 +240,8 @@
 	const topLeft = annotations.boundingBox().corner(0);
 	cx += topLeft[0]; 
 	cy += topLeft[1];
-<<<<<<< HEAD
-	let z = 5;
-	lime.camera.setPosition(400, -cx*z, -cy*z, 5, 0);
-=======
 	let z = 1/10;
 	lime.camera.setPosition(400, -cx*z, -cy*z, 1/10, 0);
->>>>>>> add2547e
 	layer0.setLight([0.5, 0.5], 400);
 	navigator.querySelector('p').textContent = anno.label;
 	return true;
@@ -259,11 +249,7 @@
 
 let currentAnno = -1;
 function nextAnnotation(e) {
-<<<<<<< HEAD
-	let a = Object.values(annotations.annotations);
-=======
 	let a = pins;
->>>>>>> add2547e
 	if(currentAnno >= a.length -1)
 		return false;
 	currentAnno++;
@@ -274,11 +260,7 @@
 }
 
 function prevAnnotation(e) {
-<<<<<<< HEAD
-	let a = Object.values(annotations.annotations);
-=======
 	let a = pins;
->>>>>>> add2547e
 	if(currentAnno <= 0)
 		return false;
 	currentAnno--;
@@ -289,11 +271,7 @@
 }
 
 function setAnnotation(i) {
-<<<<<<< HEAD
-	let anno = Object.entries(annotations.annotations)[i];
-=======
 	let anno = pins[i];
->>>>>>> add2547e
 
 }
 
@@ -301,10 +279,7 @@
 navigator.querySelector('.prev').addEventListener('click', prevAnnotation);
 navigator.querySelector('.next').addEventListener('click', nextAnnotation);
 
-<<<<<<< HEAD
-=======
 let pins = [];
->>>>>>> add2547e
 lime.canvas.addEvent('ready', 
 	() => {
 		let logos = document.getElementById('logos');
@@ -316,11 +291,8 @@
 			ui.toggleHelp(ui.actions.help); 
 
 		}, 700);
-<<<<<<< HEAD
-=======
 
 		pins = Object.values(annotations.annotations).filter(a => a.publish == "1");
->>>>>>> add2547e
 	});
 
 </script>
