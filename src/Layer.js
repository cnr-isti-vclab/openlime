import { Transform } from './Transform.js'
import { Layout } from './Layout.js'
import { Cache } from './Cache.js'
import { BoundingBox } from './BoundingBox.js'
import { addSignals } from './Signals.js'


/**
 * The Layer class is responsible for drawing slides in the OpenLIME viewer. 
 * Layers can directly draw their contents on the viewer or be combined with each other to obtain more complex visualizations.
 * OpenLIME provides a set of ready-to-use layers that allows developers to quickly publish their datasets on the web
 * or make kiosk applications. Ready-to-use layers ranging from images, to multi-channel data (such as, for example, RTI or BRDF)
 * or the combination of multiple layers or for visualization through lenses.
 * 
 * A Layer takes raster data (images) as input which are managed by the layout. A layer stores all the information
 * and functions needed to render the graphics (shaders, shader parameters, data structures, etc.), and takes care
 * of data prefetching and communication with the cache.
 * 
 * The Layer is a kind of primitive class from which other Layer classes can inherit.
 * Each derived class "registers" on the Layer base class, the user can then use an instance of 
 * Layer by indicating the chosen `type` in the `options`.
 * 
 * In the example below a Layer of type 'rti' is created, then a LayerRTI (class derived from Layer) is instantiated and added to the viewer's layer stack.
 * 
 * @example
 *      const layer1 = new OpenLIME.Layer({
 *          layout: 'deepzoom',
 *          label: 'Ancient Roman coin',
 *          type: 'rti',
 *          url: '../../assets/rti/hsh/info.json',
 *          normals: false
 *      });
 *      viewer.addLayer('coin1', layer1);
 */

//FIXME: prefetchborder and mipmapbias should probably go into layout
class Layer {
	/**
	* Creates a Layer. Additionally, an object literal with Layer `options` can be specified.
	* Signals are triggered when the layer is ready (i.e. completely initialized) or if its state variables have been updated (a redraw is needed).
	* @param {Object} [options]
	* @param {(string|Layout)} options.layout='image' The layout (the format of the input raster images).
	* @param {string} options.type A string identifier to select the specific derived layer class to instantiate.
	* @param {string} options.id The layer unique identifier.
	* @param {string} options.label A string with a more comprehensive definition of the layer. If it exists, it is used in the UI layer menu, otherwise the `id` value is taken.
	* @param {Transform} options.transform The relative coords from layer to canvas.
	* @param {bool} options.visible=true Whether to render the layer.
	* @param {number} options.zindex Stack ordering value for the rendering of layers (higher zindex on top).
	* @param {bool} options.overlay=false  Whether the layer must be rendered in overlay mode.
	* @param {number} options.prefetchBorder=1 The threshold (in tile units) around the current camera position for which to prefetch tiles.
	* @param {number} options.mipmapBias=0.4 The mipmap bias of the texture.
	* @param {Object} options.shaders A map (shadersId, shader) of the shaders usable for the layer rendering. See @link {Shader}.
	* @param {Controller[]} options.controllers An array of UI device controllers active on the layer.
	* @param {Layer} options.sourceLayer The layer from which to take the tiles (in order to avoid tile duplication).
	*/
	constructor(options) {
		//create from derived class if type specified
		if (options.type) {
			let type = options.type;
			delete options.type;
			if (type in this.types) {

				return this.types[type](options);
			}
			throw "Layer type: " + type + "  module has not been loaded";
		}

		this.init(options);

		/*
		//create members from options.
		this.rasters = this.rasters.map((raster) => new Raster(raster));

		//layout needs to be the same for all rasters
		if(this.rasters.length) {
			if(typeof(this.layout) != 'object')
				this.layout = new Layout(this.rasters[0].url, this.layout)
			this.setLayout(this.layout)

			if(this.rasters.length)
				for(let raster in this.rasters)
					raster.layout = this.layout;
		}

		if(this.shader)
			this.shader = new Shader(this.shader);
		*/
	}

	/** @ignore */
	init(options) {
		Object.assign(this, {
			transform: new Transform(),
			viewport: null,
			visible: true,
			zindex: 0,
			overlay: false, //in the GUI it won't affect the visibility of the other layers
			rasters: [],
			layers: [],
			controls: {},
			controllers: [],
			shaders: {},
			layout: 'image',
			shader: null, //current shader.
			gl: null,
			width: 0,
			height: 0,
			prefetchBorder: 1,
			mipmapBias: 0.4,

			//signals: { update: [], ready: [], updateSize: [] },  //update callbacks for a redraw, ready once layout is known.

			//internal stuff, should not be passed as options.
			tiles: new Map(),      //keep references to each texture (and status) indexed by level, x and y.
			//each tile is tex: [.. one for raster ..], missing: 3 missing tex before tile is ready.
			//only raster used by the shader will be loade.
			queue: [],     //queue of tiles to be loaded.
			requested: {},  //tiles requested.
		});

		Object.assign(this, options);
		if (this.sourceLayer) this.tiles = this.sourceLayer.tiles; //FIXME avoid tiles duplication

		this.transform = new Transform(this.transform);

		if (typeof (this.layout) == 'string') {
			let size = { width: this.width, height: this.height };
			this.setLayout(new Layout(null, this.layout, size)); //FIXME new Layout not have size, but options.width options.height
		} else {
			this.setLayout(this.layout);
		}
	}

	setViewport(view) {
		this.viewport = view;
		this.emit('update');
	}
	addShaderFilter(f) {
		if (!this.shader) throw "Shader not implemented";
		this.shader.addFilter(f);
	}

	removeShaderFilter(name) {
		if (!this.shader) throw "Shader not implemented";
		this.shader.removeFilter(name);
	}

	clearShaderFilters() {
		if (!this.shader) throw "Shader not implemented";
		this.shader.clearFilters();
	}

	/**
	 * Sets the state of the layer 
	 */
	setState(state, dt, easing = 'linear') {
		if ('controls' in state)
			for (const [key, v] of Object.entries(state.controls)) {
				this.setControl(key, v, dt, easing);
			}
		if ('mode' in state && state.mode) {
			this.setMode(state.mode);
		}
	}

	/**
	 * Gets the state variables of the layer.
	 * @return {Object} An object with state variables 
	 */
	getState(stateMask = null) {
		const state = {};
		state.controls = {};
		for (const [key, v] of Object.entries(this.controls)) {
			if (!stateMask || ('controls' in stateMask && key in stateMask.controls))
				state.controls[key] = v.current.value;
		}
		if (!stateMask || 'mode' in stateMask)
			if (this.getMode())
				state.mode = this.getMode();
		return state;
	}

	/** @ignore */
	setLayout(layout) {
		/**
		* The event is fired when a layer is initialized.
		* @event Layer#ready
		*/
		/**
		* The event is fired if a redraw is needed.
		* @event Layer#update
		*/

		let callback = () => {
			this.status = 'ready';
			this.setupTiles(); //setup expect status to be ready!
			this.emit('ready');
			this.emit('update');
		};
		if (layout.status == 'ready') //layout already initialized.
			callback();
		else
			layout.addEvent('ready', callback);
		this.layout = layout;

		// Set signal to acknowledge change of bbox when it is known. Let this signal go up to canvas
		this.layout.addEvent('updateSize', () => { this.emit('updateSize'); });
	}

	// OK
	setTransform(tx) { //FIXME
		this.transform = tx;
		this.emit('updateSize');
	}

	/**
	 * Sets the shader to use
	 * @param {*} id the current shader identifier (the shader must already be registered in the `shaders` array)
	 */
	setShader(id) {
		if (!id in this.shaders)
			throw "Unknown shader: " + id;
		this.shader = this.shaders[id];
		this.setupTiles();
		this.shader.addEvent('update', () => { this.emit('update'); });
	}

	/**
	 * Gets the current shader mode.
	 * @returns {string} the shader mode
	 */
	getMode() {
		if (this.shader)
			return this.shader.mode;
		return null;
	}

	/**
	 * Gets an arrays of all the modes implemented in the current shader.
	 * @returns {string[]} arrays of modes
	 */
	getModes() {
		if (this.shader)
			return this.shader.modes;
		return [];
	}

	/**
	 * Set the mode of the current shader.
	 * @param {string} mode the mode of the current shader.
	 */
	setMode(mode) {
		this.shader.setMode(mode);
		this.emit('update');
	}

	/**
	 * Sets a value that indicates whether the layer is visible.
	 * @param {bool} visible The value.
	 */
	setVisible(visible) {
		this.visible = visible;
		this.previouslyNeeded = null;
		this.emit('update');
	}

	/**
	 * Sets the layer zindex value (stack ordering value for the rendering of layers).
	 * @param {int} zindex The value.
	 */
	setZindex(zindex) {
		this.zindex = zindex;
		this.emit('update');
	}

	/**
	 * Computes the minum scale value of the `layers`.
	 * @param {Layer[]} layers 
	 * @param {bool} discardHidden Whether hidden layers are not to be included in the computation.
	 * @returns {number} the minimum scale.
	 * @static
	 */
	static computeLayersMinScale(layers, discardHidden) {
		if (layers == undefined || layers == null) {
			console.log("ASKING SCALE INFO ON NO LAYERS");
			return 1;
		}
		let layersScale = 1;
		for (let layer of Object.values(layers)) {
			if (!discardHidden || layer.visible) {
				let s = layer.scale();
				layersScale = Math.min(layersScale, s);
			}
		}
		return layersScale;
	}

	/**
	 * Gets the scale of the layer transformation
	 * @returns {number} The scale
	 */
	scale() {
		// FIXME: this do not consider children layers
		return this.transform.z;
	}

	/**
	 * Gets the layer bounding box (<FIXME> Change name: box is in scene coordinates)
	 * @returns {BoundingBox} The bounding box 
	 */
	boundingBox() {
		// FIXME: this do not consider children layers
		// Take layout bbox
		let result = this.layout.boundingBox();

		// Apply layer transform to bbox
		if (this.transform != null && this.transform != undefined) {
			result = this.transform.transformBox(result);
		}

		return result;
	}

	/**
	  * Computes the merge bounding box of all the 'layers`
	  * @param {Layer[]} layers 
	  * @param {bool} discardHidden Whether hidden layers are not to be included in the computation.
	  * @returns {BoundingBox} The bounding box 
	* @static 
	  */
	static computeLayersBBox(layers, discardHidden) {
		if (layers == undefined || layers == null) {
			console.log("ASKING BBOX INFO ON NO LAYERS");
			let emptyBox = new BoundingBox();
			return emptyBox;
		}
		let layersBbox = new BoundingBox();
		for (let layer of Object.values(layers)) {
			if ((!discardHidden || layer.visible) && layer.layout.width) {
				const bbox = layer.boundingBox();
				layersBbox.mergeBox(bbox);
			}
		}
		return layersBbox;
	}

	/**
	 * Gets the shader parameter control corresponding to `name`
	 * @param {*} name The name of the control.
	 * return {*} The control
	 */
	getControl(name) {
		let control = this.controls[name] ? this.controls[name] : null;
		if (control) {
			let now = performance.now();
			this.interpolateControl(control, now);
		}
		return control;
	}

	/**
	 * Adds a new shader parameter control.
	 * @param {string} name The name of the control.
	 * @param {*} value The value for initialization.
	 */
	addControl(name, value) {
		if (this.controls[name])
			throw new Error(`Control "$name" already exist!`);
		let now = performance.now();
		this.controls[name] = { 'source': { 'value': value, 't': now }, 'target': { 'value': value, 't': now }, 'current': { 'value': value, 't': now }, 'easing': 'linear' };
	}

	/**
	 * Set a shader parameter control with new value
	 * @param {*} name The name of the control.
	 * @param {*} value The value for initialization.
	 * @param {time} dt Duration of the interpolation (0=no interpolation).
	 */
	setControl(name, value, dt, easing = 'linear') { //When are created?
		let now = performance.now();
		let control = this.controls[name];
		this.interpolateControl(control, now);

		control.source.value = [...control.current.value];
		control.source.t = now;

		control.target.value = [...value];
		control.target.t = now + dt;

		control.easing = easing;

		this.emit('update');
	}
	/**
	 * Update the current values of the parameter controls.
	 * @returns {bool} Weather the interpolation is finished (the time has now gone).
	 */
	interpolateControls() {
		let now = performance.now();
		let done = true;
		for (let control of Object.values(this.controls))
			done = this.interpolateControl(control, now) && done;
		return done;
	}

	/** @ignore */
	interpolateControl(control, time) {
		let source = control.source;
		let target = control.target;
		let current = control.current;

		current.t = time;
		if (time < source.t) {
			current.value = [...source.value];
			return false;
		}

		if (time > target.t - 0.0001) {
			let done = current.value.every((e, i) => e === target.value[i]);
			current.value = [...target.value];
			return done;
		}

		let dt = (target.t - source.t);
		let tt = (time - source.t) / dt;
		switch (control.easing) {
			case 'ease-out': tt = 1 - Math.pow(1 - tt, 2); break;
			case 'ease-in-out': tt = tt < 0.5 ? 2 * tt * tt : 1 - Math.pow(-2 * tt + 2, 2) / 2; break;
		}
		let st = 1 - tt;

		current.value = [];
		for (let i = 0; i < source.value.length; i++)
			current.value[i] = (st * source.value[i] + tt * target.value[i]);
		return false;
	}

	/////////////
	/// CACHE HANDLING & RENDERING

	/** @ignore */
	dropTile(tile) {
		for (let i = 0; i < tile.tex.length; i++) {
			if (tile.tex[i]) {
				this.gl.deleteTexture(tile.tex[i]);
			}
		}
		this.tiles.delete(tile.index);
	}

	/** @ignore */
	clear() {
		this.ibuffer = this.vbuffer = null;
		Cache.flushLayer(this);
		this.tiles = new Map(); //TODO We need to drop these tile textures before clearing Map
		this.setupTiles();
		this.queue = [];
		this.previouslyNeeded = false;
	}

	/*
	 * Renders the layer
	 */
	/** @ignore */
	draw(transform, viewport) {
		//exception for layout image where we still do not know the image size
		//how linear or srgb should be specified here.
		//		gl.pixelStorei(gl.UNPACK_COLORSPACE_CONVERSION_WEBGL, gl.NONE);
		if (this.status != 'ready')// || this.tiles.size == 0)
			return true;

		if (!this.shader)
			throw "Shader not specified!";

		let done = this.interpolateControls();

		let parent_viewport = viewport;
		if(this.viewport) {
			viewport = this.viewport;
			this.gl.viewport(viewport.x, viewport.y, viewport.dx, viewport.dy);
		}
		

		this.prepareWebGL();

		//		find which quads to draw and in case request for them
		let available = this.layout.available(viewport, transform, this.transform, 0, this.mipmapBias, this.tiles);

		transform = this.transform.compose(transform);
		let matrix = transform.projectionMatrix(viewport);
		this.gl.uniformMatrix4fv(this.shader.matrixlocation, this.gl.FALSE, matrix);

		this.updateAllTileBuffers(available);

		// bind filter textures
		let iSampler = this.shader.samplers.length;
		for (const f of this.shader.filters) {
			for (let i = 0; i < f.samplers.length; i++) {
				this.gl.uniform1i(f.samplers[i].location, iSampler);
				this.gl.activeTexture(this.gl.TEXTURE0 + iSampler);
				this.gl.bindTexture(this.gl.TEXTURE_2D, f.samplers[i].tex);
				iSampler++;
			}
		}

		let i = 0;
		for (let tile of Object.values(available)) {
			//			if(tile.complete)
			this.drawTile(tile, i);
			++i;
		}
		if(this.vieport) 
			this.gl.viewport(parent_viewport.x, parent_viewport.y, parent_viewport.dx, parent_viewport.dy);

		return done;
	}

	/** @ignore */
	drawTile(tile, index) {
		//let tiledata = this.tiles.get(tile.index);
		if (tile.missing != 0)
			throw "Attempt to draw tile still missing textures"

		//coords and texture buffers updated once for all tiles from main draw() call

		//bind textures
		let gl = this.gl;
		for (var i = 0; i < this.shader.samplers.length; i++) {
			let id = this.shader.samplers[i].id;
			gl.uniform1i(this.shader.samplers[i].location, i);
			gl.activeTexture(gl.TEXTURE0 + i);
			gl.bindTexture(gl.TEXTURE_2D, tile.tex[id]);
		}

		// for (var i = 0; i < this.shader.samplers.length; i++) {
		// 	let id = this.shader.samplers[i].id;
		// 	gl.uniform1i(this.shader.samplers[i].location, i);
		// 	gl.activeTexture(gl.TEXTURE0 + i);
		// 	gl.bindTexture(gl.TEXTURE_2D, tile.tex[id]);
		// } // FIXME - TO BE REMOVED?

		const byteOffset = this.getTileByteOffset(index);
		gl.drawElements(gl.TRIANGLES, 6, gl.UNSIGNED_SHORT, byteOffset);
	}

	getTileByteOffset(index) {
		return index * 6 * 2;
	}

	/* given the full pyramid of needed tiles for a certain bounding box, 
	 *  starts from the preferred levels and goes up in the hierarchy if a tile is missing.
	 *  complete is true if all of the 'brothers' in the hierarchy are loaded,
	 *  drawing incomplete tiles enhance the resolution early at the cost of some overdrawing and problems with opacity.
	 */
	/** @ignore */
	/*toRender(needed) {

		let torender = {}; //array of minlevel, actual level, x, y (referred to minlevel)
		let brothers = {};

		let minlevel = needed.level;
		let box = needed.pyramid[minlevel];

		for (let y = box.yLow; y < box.yHigh; y++) {
			for (let x = box.xLow; x < box.xHigh; x++) {
				let level = minlevel;
				while (level >= 0) {
					let d = minlevel - level;
					let index = this.layout.index(level, x >> d, y >> d);
					if (this.tiles.has(index) && this.tiles.get(index).missing == 0) {
						torender[index] = this.tiles.get(index); //{ index: index, level: level, x: x >> d, y: y >> d, complete: true };
						break;
					} else {
						let sx = (x >> (d + 1)) << 1;
						let sy = (y >> (d + 1)) << 1;
						brothers[this.layout.index(level, sx, sy)] = 1;
						brothers[this.layout.index(level, sx + 1, sy)] = 1;
						brothers[this.layout.index(level, sx + 1, sy + 1)] = 1;
						brothers[this.layout.index(level, sx, sy + 1)] = 1;
					}
					level--;
				}
			}
		}
		for (let index in brothers) {
			if (index in torender)
				torender[index].complete = false;
		}
		return torender;
	}*/

	/** @ignore */
	// Update tile vertex and texture coords.
	// Currently called by derived classes 
	updateTileBuffers(coords, tcoords) {
		let gl = this.gl;
		//TODO to reduce the number of calls (probably not needed) we can join buffers, and just make one call per draw! (except the bufferData, which is per node)
		gl.bindBuffer(gl.ARRAY_BUFFER, this.vbuffer);
		gl.bufferData(gl.ARRAY_BUFFER, coords, gl.STATIC_DRAW);
		//FIXME this is not needed every time.
		gl.vertexAttribPointer(this.shader.coordattrib, 3, gl.FLOAT, false, 0, 0);
		gl.enableVertexAttribArray(this.shader.coordattrib);

		gl.bindBuffer(gl.ARRAY_BUFFER, this.tbuffer);
		gl.bufferData(gl.ARRAY_BUFFER, tcoords, gl.STATIC_DRAW);

		gl.vertexAttribPointer(this.shader.texattrib, 2, gl.FLOAT, false, 0, 0);
		gl.enableVertexAttribArray(this.shader.texattrib);
	}


	/** @ignore */
	// Update tile vertex and texture coords of all the tiles in a single VBO
	updateAllTileBuffers(tiles) {
		let gl = this.gl;

		//use this.tiles instead.
		let N = Object.values(tiles).length;
		if (N == 0) return;

		const szV = 12;
		const szT = 8;
		const szI = 6;
		const iBuffer = new Uint16Array(szI * N);
		const vBuffer = new Float32Array(szV * N);
		const tBuffer = new Float32Array(szT * N);
		let i = 0;
		for (let tile of Object.values(tiles)) {
			let c = this.layout.tileCoords(tile);
			vBuffer.set(c.coords, i * szV);
			tBuffer.set(c.tcoords, i * szT);

			const off = i * 4;
			tile.indexBufferByteOffset = 2 * i * szI;
			iBuffer.set([off + 3, off + 2, off + 1, off + 3, off + 1, off + 0], i * szI);
			++i;
		}
		gl.bindBuffer(gl.ELEMENT_ARRAY_BUFFER, this.ibuffer);
		gl.bufferData(gl.ELEMENT_ARRAY_BUFFER, iBuffer, gl.STATIC_DRAW);

		gl.bindBuffer(gl.ARRAY_BUFFER, this.vbuffer);
		gl.bufferData(gl.ARRAY_BUFFER, vBuffer, gl.STATIC_DRAW);

		gl.vertexAttribPointer(this.shader.coordattrib, 3, gl.FLOAT, false, 0, 0);
		gl.enableVertexAttribArray(this.shader.coordattrib);

		gl.bindBuffer(gl.ARRAY_BUFFER, this.tbuffer);
		gl.bufferData(gl.ARRAY_BUFFER, tBuffer, gl.STATIC_DRAW);

		gl.vertexAttribPointer(this.shader.texattrib, 2, gl.FLOAT, false, 0, 0);
		gl.enableVertexAttribArray(this.shader.texattrib);

	}

	/*
	 *  If layout is ready and shader is assigned, creates or update tiles to keep track of what is missing.
	 */
	/** @ignore */
	setupTiles() {
		if (!this.shader || !this.layout || this.layout.status != 'ready')
			return;

		for (let tile of this.tiles) {
			tile.missing = this.shader.samplers.length;
			for (let sampler of this.shader.samplers) {
				if (tile.tex[sampler.id])
					tile.missing--;
			}
		}
	}

	/** @ignore */
	prepareWebGL() {

		let gl = this.gl;

		if (!this.ibuffer) { //this part might go into another function.
			this.ibuffer = gl.createBuffer();
			gl.bindBuffer(gl.ELEMENT_ARRAY_BUFFER, this.ibuffer);
			gl.bufferData(gl.ELEMENT_ARRAY_BUFFER, new Uint16Array([3, 2, 1, 3, 1, 0]), gl.STATIC_DRAW);

			this.vbuffer = gl.createBuffer();
			gl.bindBuffer(gl.ARRAY_BUFFER, this.vbuffer);
			gl.bufferData(gl.ARRAY_BUFFER, new Float32Array([0, 0, 0, 0, 1, 0, 1, 1, 0, 1, 0, 0]), gl.STATIC_DRAW);

			this.tbuffer = gl.createBuffer();
			gl.bindBuffer(gl.ARRAY_BUFFER, this.tbuffer);
			gl.bufferData(gl.ARRAY_BUFFER, new Float32Array([0, 0, 0, 1, 1, 1, 1, 0]), gl.STATIC_DRAW);
		}

		if (this.shader.needsUpdate)
			this.shader.createProgram(gl);

		gl.useProgram(this.shader.program);
		this.shader.updateUniforms(gl, this.shader.program);
	}

	/** @ignore */
	sameNeeded(a, b) {
		if (a.level != b.level)
			return false;

		for (let p of ['xLow', 'xHigh', 'yLow', 'yHigh'])
			if (a.pyramid[a.level][p] != b.pyramid[a.level][p])
				return false;

		return true;
	}

	/** @ignore */
	prefetch(transform, viewport) {
		if(this.viewport)
			viewport = this.viewport;

		if (this.layers.length != 0) { //combine layers
			for (let layer of this.layers)
				layer.prefetch(transform, viewport);
		}

		if (this.rasters.length == 0)
			return;

		if (this.status != 'ready')
			return;

		if (typeof (this.layout) != 'object')
			throw "AH!";

		/*let needed = this.layout.needed(viewport, transform, this.prefetchBorder, this.mipmapBias, this.tiles);


		this.queue = [];
		let now = performance.now();
		let missing = this.shader.samplers.length;


		for(let tile of needed) {
			if(tile.missing === null)
				tile.missing = missing;
			if (tile.missing != 0 && !this.requested[index])
				tmp.push(tile);
		} */
		this.queue = this.layout.needed(viewport, transform, this.transform, this.prefetchBorder, this.mipmapBias, this.tiles);
		/*		let needed = this.layout.neededBox(viewport, transform, this.prefetchBorder, this.mipmapBias);
				if (this.previouslyNeeded && this.sameNeeded(this.previouslyNeeded, needed))
					return;
				this.previouslyNeeded = needed;
		
				this.queue = [];
				let now = performance.now();
				//look for needed nodes and prefetched nodes (on the pos destination
				let missing = this.shader.samplers.length;
		
				for (let level = 0; level <= needed.level; level++) {
					let box = needed.pyramid[level];
					let tmp = [];
					for (let y = box.yLow; y < box.yHigh; y++) {
						for (let x = box.xLow; x < box.xHigh; x++) {
							let index = this.layout.index(level, x, y);
							let tile = this.tiles.get(index) || { index, x, y, missing, tex: [], level };
							tile.time = now;
							tile.priority = needed.level - level;
							if (tile.missing != 0 && !this.requested[index])
								tmp.push(tile);
						}
					}
					let c = box.center();
					//sort tiles by distance to the center TODO: check it's correct!
					tmp.sort(function (a, b) { return Math.abs(a.x - c[0]) + Math.abs(a.y - c[1]) - Math.abs(b.x - c[0]) - Math.abs(b.y - c[1]); });
					this.queue = this.queue.concat(tmp);
				}*/
		Cache.setCandidates(this);
	}

	/** @ignore */
	async loadTile(tile, callback) {
		if (this.tiles.has(tile.index))
			throw "AAARRGGHHH double tile!";

		if (this.requested[tile.index])
			console.log("Warning: double request!");

		this.tiles.set(tile.index, tile);
		this.requested[tile.index] = true;

		if (this.layout.type == 'itarzoom') {
			tile.url = this.layout.getTileURL(null, tile);
			let options = {};
			if (tile.end)
				options.headers = { range: `bytes=${tile.start}-${tile.end}`, 'Accept-Encoding': 'indentity' }

			var response = await fetch(tile.url, options);
			if (!response.ok) {
				callback("Failed loading " + tile.url + ": " + response.statusText);
				return;
			}
			let blob = await response.blob();

			let i = 0;
			for (let sampler of this.shader.samplers) {
				let raster = this.rasters[sampler.id];
				let imgblob = blob.slice(tile.offsets[i], tile.offsets[i + 1]);
				const img = await raster.blobToImage(imgblob, this.gl);
				let tex = raster.loadTexture(this.gl, img);
				let size = img.width * img.height * 3;
				tile.size += size;
				tile.tex[sampler.id] = tex;
				i++;
			}
			tile.missing = 0;
			this.emit('update');
			delete this.requested[tile.index];
			if (callback) callback(tile.size);
			return;
		}
		tile.missing = this.shader.samplers.length;
		for (let sampler of this.shader.samplers) {

			let raster = this.rasters[sampler.id];
			tile.url = this.layout.getTileURL(sampler.id, tile);
			const [tex, size] = await raster.loadImage(tile, this.gl); // TODO Parallelize request and url must be a parameter (implement request ques per url)
			if (this.layout.type == "image") {
				this.layout.width = raster.width;
				this.layout.height = raster.height;
<<<<<<< HEAD
				console.assert(this.shader.samplers.length > 0, "Shaders should have an assigned sampler before setting the layer as ready");
				this.layout.initBoxes();
=======
>>>>>>> 6a63a8ef
				this.layout.emit('updateSize');
			}
			tile.size += size;
			tile.tex[sampler.id] = tex;
			tile.missing--;
			if (tile.missing <= 0) {
				this.emit('update');
				delete this.requested[tile.index];
				if (callback) callback(size);
			}
		}
	}
}

Layer.prototype.types = {}
addSignals(Layer, 'update', 'ready', 'updateSize');

export { Layer }<|MERGE_RESOLUTION|>--- conflicted
+++ resolved
@@ -822,11 +822,7 @@
 			if (this.layout.type == "image") {
 				this.layout.width = raster.width;
 				this.layout.height = raster.height;
-<<<<<<< HEAD
 				console.assert(this.shader.samplers.length > 0, "Shaders should have an assigned sampler before setting the layer as ready");
-				this.layout.initBoxes();
-=======
->>>>>>> 6a63a8ef
 				this.layout.emit('updateSize');
 			}
 			tile.size += size;
