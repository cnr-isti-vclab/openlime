--- conflicted
+++ resolved
@@ -87,14 +87,10 @@
 		let offsetX2 = e2.clientX - rect2.left;
 		let offsetY2 = e2.clientY - rect2.top;
 		const scale = this.distance(e1, e2);
-<<<<<<< HEAD
 		// FIXME CHECK ON TOUCH SCREEN
 		//const pos = this.camera.mapToScene((offsetX1 + offsetX2)/2, (offsetY1 + offsetY2)/2, this.camera.getCurrentTransform(performance.now()));
 		const pos = CoordinateSystem.fromCanvasHtmlToScene({ x: (offsetX1 + offsetX2)/2, y: (offsetY1 + offsetY2)/2 }, this.camera, this.useGLcoords);
 
-=======
-		const pos = this.camera.mapToScene((offsetX1 + offsetX2)/2, (offsetY1 + offsetY2)/2, this.camera.getCurrentTransform());
->>>>>>> 1aaa5eb5
 		const dz = scale/this.initialDistance;
 		this.camera.deltaZoom(this.zoomDelay, dz, pos.x, pos.y);
 		this.initialDistance = scale;
@@ -114,12 +110,8 @@
 			return;
 		}
 		let delta = -e.deltaY/53;
-<<<<<<< HEAD
 		//const pos = this.camera.mapToScene(e.offsetX, e.offsetY, this.camera.getCurrentTransform(performance.now()));
 		const pos = CoordinateSystem.fromCanvasHtmlToScene({ x: e.offsetX, y: e.offsetY }, this.camera, this.useGLcoords);
-=======
-		const pos = this.camera.mapToScene(e.offsetX, e.offsetY, this.camera.getCurrentTransform());
->>>>>>> 1aaa5eb5
 		const dz = Math.pow(this.zoomAmount, delta);		
 		this.camera.deltaZoom(this.zoomDelay, dz, pos.x, pos.y);
 		e.preventDefault();
@@ -129,13 +121,8 @@
 	fingerDoubleTap(e) {
 		if(!this.active || !this.activeModifiers.includes(this.modifierState(e)))
 			return;
-<<<<<<< HEAD
 		//const pos = this.camera.mapToScene(e.offsetX, e.offsetY, this.camera.getCurrentTransform(performance.now()));
 		const pos = CoordinateSystem.fromCanvasHtmlToScene({ x: e.offsetX, y: e.offsetY }, this.camera, this.useGLcoords);
-
-=======
-		const pos = this.camera.mapToScene(e.offsetX, e.offsetY, this.camera.getCurrentTransform());
->>>>>>> 1aaa5eb5
 		const dz = this.zoomAmount;
 		this.camera.deltaZoom(this.zoomDelay, dz, pos.x, pos.y);
 	}
