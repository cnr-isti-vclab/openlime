--- conflicted
+++ resolved
@@ -13,9 +13,6 @@
 //imageTest('deepzoom');
 rtiTest('hsh');
 
-<<<<<<< HEAD
-=======
-
 function rtiTest(dataset) {
 	let layer0 = new Layer({ 
 		layout: 'image', 
@@ -27,7 +24,6 @@
 }
 
 
->>>>>>> e46292cb
 /* COMBINER TEST */
 function combinerTest() {
 
