import { addSignals } from './Signals.js'
/**
 * A reference to a 2D texture.
 * @typedef {Object} Shader#Sampler
 * @property {number} id A sampler unique identifier.
 * @property {string} name The sampler name (the texture reference name in the shader program).
 */

/**
 * The `Shader` class allows shader programs to be linked and used.
 * This class supports shader programs written in the OpenGL/ES Shading Language (GLSL/ES) with 2.0 amd 3.0 specifications.
 * 
 * The `Shader` class keeps the programmer away from the details of compiling and linking vertex and fragment shaders.
 * The following example creates a fragment shader program using the supplied source code. Once compiled and linked, 
 * the shader program is activated in the current WebGLContext.
 * ```
 * const shader = new OpenLIME.Shader({
 *      'label': 'Rgb',
 *      'samplers': [{ id: 0, name: 'kd' }]
 * });
 * // The fragment shader script
 * shader.fragShaderSrc = function (gl) {
 *      let gl2 = !(gl instanceof WebGLRenderingContext);
 *      let str = `${gl2 ? '#version 300 es' : ''}
 *      precision highp float;
 *      precision highp int;
 *
 *      uniform sampler2D kd;
 *      uniform float u_colorFactor;
 *      ...
 *
 *      return str;
 * };
 * // Declares a uniform.
 * shader.uniforms = {
 *      u_colorFactor: { type: 'float', needsUpdate: true, size: 1, value: 0.0 },
 * };
 * // Adds the shader to the Layer and set it as the current one.
 * this.shaders['bw'] = shader;
 * this.setShader('bw');
 * ```
 */
class Shader {
 /** 
 * Instantiates a Shader class. An object literal with Shader `options` can be specified.
 * @param {Object} [options] An object literal describing the shader content.
 * @param {Array<Shader#Sampler>} options.samplers An array of pointers to 2D textures. 
 * @param {Array<string>} options.modes An optional array of labels that identify different shader behaviors.
 */
  constructor(options) {
		Object.assign(this, {
			version: 100,   //check for webglversion. 
			samplers: [],
			uniforms: {},
			label: null, 
			program: null,      //webgl program
			modes: [],
			mode: null, // The current mode
			needsUpdate: true,
		});
		addSignals(Shader, 'update');
		Object.assign(this, options);
	}
	/**
	 * Sets the current mode of the shader
	 * @param {string} mode The mode identifier
	 */
	setMode(mode) {
		if (this.modes.indexOf(mode) == -1)
			throw Error("Unknown mode: " + mode);
		this.mode = mode;
		this.needsUpdate = true;
	}

	/** @ignore */
	restoreWebGL(gl) {
		this.createProgram(gl);
	}

	/**
	 * Sets the value of a uniform variable.
	 * @param {string} name The name of the uniform variable.
	 * @param {*} value The value to assign.
	 */
	setUniform(name, value) {
		/**
		* The event is fired when a uniform shader variable is changed.
		* @event Camera#update
		*/
		let u = this.uniforms[name];
		if(!u)
			throw new Error(`Unknown '${name}'. It is not a registered uniform.`);
		if ((typeof (value) == "number" || typeof (value) == "boolean") && u.value == value) 
			return;
		if(Array.isArray(value) && Array.isArray(u.value) && value.length == u.value.length) {
			let equal = true;
			for(let i = 0; i < value.length; i++)
				if(value[i] != u.value[i]) {
					equal = false;
					break;
				}
			if(equal)
				return;
		}

		u.value = value;
		u.needsUpdate = true;
		this.emit('update');
	}

	/** @ignore */
	createProgram(gl) {

		let vert = gl.createShader(gl.VERTEX_SHADER);
		gl.shaderSource(vert, this.vertShaderSrc(gl));

		gl.compileShader(vert);
		let compiled = gl.getShaderParameter(vert, gl.COMPILE_STATUS);
		if(!compiled) {
			console.log(gl.getShaderInfoLog(vert));
			throw Error("Failed vertex shader compilation: see console log and ask for support.");
		}

		let frag = gl.createShader(gl.FRAGMENT_SHADER);
		gl.shaderSource(frag, this.fragShaderSrc(gl));
		gl.compileShader(frag);

		if(this.program)
			gl.deleteProgram(this.program);

		let program = gl.createProgram();

		gl.getShaderParameter(frag, gl.COMPILE_STATUS);
		compiled = gl.getShaderParameter(frag, gl.COMPILE_STATUS);
		if(!compiled) {
			console.log(this.fragShaderSrc())
			console.log(gl.getShaderInfoLog(frag));
			throw Error("Failed fragment shader compilation: see console log and ask for support.");
		}

		gl.attachShader(program, vert);
		gl.attachShader(program, frag);
		gl.linkProgram(program);

		if ( !gl.getProgramParameter( program, gl.LINK_STATUS) ) {
			var info = gl.getProgramInfoLog(program);
			throw new Error('Could not compile WebGL program. \n\n' + info);
		}

		//sampler units;
		for(let sampler of this.samplers)
			sampler.location = gl.getUniformLocation(program, sampler.name);

		this.coordattrib = gl.getAttribLocation(program, "a_position");
		gl.vertexAttribPointer(this.coordattrib, 3, gl.FLOAT, false, 0, 0);
		gl.enableVertexAttribArray(this.coordattrib);

		this.texattrib = gl.getAttribLocation(program, "a_texcoord");
		gl.vertexAttribPointer(this.texattrib, 2, gl.FLOAT, false, 0, 0);
		gl.enableVertexAttribArray(this.texattrib);

		this.matrixlocation = gl.getUniformLocation(program, "u_matrix");

		this.program = program;
		this.needsUpdate = false;

		for(let uniform of Object.values(this.uniforms)) {
			uniform.location = null;
			uniform.needsUpdate = true;
		}
	}

	/** @ignore */
	updateUniforms(gl, program) {
		let now = performance.now();
		for(const [name, uniform] of Object.entries(this.uniforms)) {
			if(!uniform.location)
				uniform.location = gl.getUniformLocation(program, name);

			if(!uniform.location)  //uniform not used in program
				continue; 

			if(uniform.needsUpdate) {
				let value = uniform.value;
				switch(uniform.type) {
					case 'vec4':  gl.uniform4fv(uniform.location, value); break;
					case 'vec3':  gl.uniform3fv(uniform.location, value); break;
					case 'vec2':  gl.uniform2fv(uniform.location, value); break;
					case 'float': gl.uniform1f(uniform.location, value); break;
					case 'int':   gl.uniform1i (uniform.location, value); break;
<<<<<<< HEAD
					case 'bool':  gl.uniform1i (uniform.location, value); break;
=======
					case 'mat3':  gl.uniformMatrix3fv (uniform.location, false, value); break;
					case 'mat4':  gl.uniformMatrix4fv (uniform.location, false, value); break;
>>>>>>> 707361f1
					default: throw Error('Unknown uniform type: ' + u.type);
				}
			}
		}
	}

	/**
	 * Gets the vertex shader script. By default it only applies the view matrix and passes the texture coordinates to the fragment shader.
	 * @param {*} gl Thegl context.
	 * @returns {string} The vertex shader script.
	 */
	vertShaderSrc(gl) {
		let gl2 = !(gl instanceof WebGLRenderingContext);
		return `${gl2? '#version 300 es':''}

precision highp float; 
precision highp int; 

uniform mat4 u_matrix;
${gl2? 'in' : 'attribute'} vec4 a_position;
${gl2? 'in' : 'attribute'} vec2 a_texcoord;

${gl2? 'out' : 'varying'} vec2 v_texcoord;

void main() {
	gl_Position = u_matrix * a_position;
	v_texcoord = a_texcoord;
}`;
	}

	/**
	 * Gets the fragment shader script. This is a virtual function and MUST be redefined in derived classes.
	 * @param {*} gl Thegl context.
	 * @returns {string} The vertex shader script.
	 */
	 fragShaderSrc(gl) {
		throw 'Unimplemented!'
	}
}


export { Shader }<|MERGE_RESOLUTION|>--- conflicted
+++ resolved
@@ -188,12 +188,9 @@
 					case 'vec2':  gl.uniform2fv(uniform.location, value); break;
 					case 'float': gl.uniform1f(uniform.location, value); break;
 					case 'int':   gl.uniform1i (uniform.location, value); break;
-<<<<<<< HEAD
 					case 'bool':  gl.uniform1i (uniform.location, value); break;
-=======
 					case 'mat3':  gl.uniformMatrix3fv (uniform.location, false, value); break;
 					case 'mat4':  gl.uniformMatrix4fv (uniform.location, false, value); break;
->>>>>>> 707361f1
 					default: throw Error('Unknown uniform type: ' + u.type);
 				}
 			}
