--- conflicted
+++ resolved
@@ -132,12 +132,7 @@
 
     needed(viewport, transform, layerTransform, border, bias, tiles, maxtiles = 8) {
 		//look for needed nodes and prefetched nodes (on the pos destination
-<<<<<<< HEAD
-		let box = transform.getInverseBox(viewport);
-		//box.shift(this.width/2, this.height/2);
-=======
 		const box = this.getViewportBox(viewport, transform, layerTransform);
->>>>>>> 583fa869
 
 		let needed = [];
 		let now = performance.now();
@@ -166,14 +161,8 @@
 	/** returns the list of tiles available for a rendering */
 	available(viewport, transform, layerTransform, border, bias, tiles) {
 		//find box in image coordinates where (0, 0) is in the upper left corner.
-<<<<<<< HEAD
-		let box = transform.getInverseBox(viewport);
-		//box.shift(this.width/2, this.height/2);
-
-=======
 		const box = this.getViewportBox(viewport, transform, layerTransform);
 	
->>>>>>> 583fa869
 		let torender = [];
 
 		// Linear scan of all the potential tiles
