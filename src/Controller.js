--- conflicted
+++ resolved
@@ -3,14 +3,6 @@
  * @param {options} options 
  * * *delay* inertia of the movement in ms.
  */
-
-<<<<<<< HEAD
-import * as Hammer from 'hammerjs';
-
-// Hammer Touch Emulator 
-//import TouchEmulator from 'hammer-touchemulator';
-=======
->>>>>>> 84384b86
 
 class Controller {
 	constructor(options) {
@@ -27,38 +19,14 @@
 
 /* Implement these functions to interacts with mouse/touch/resize events. */
 
-<<<<<<< HEAD
-		// Hammer Touch Emulator 
-		//TouchEmulator();
-=======
 /*
 	panStart(e, x, y) { if (this.debug) console.log('Pan Start ', x, y); return false; }
->>>>>>> 84384b86
 
 	panMove(e, x, y) { if (this.debug) console.log('Pan Move ', x, y); return false; }
 
 	panEnd(e, x, y) { if (this.debug) console.log('Pan End ', x, y); return false; }
 
-<<<<<<< HEAD
-		// const mc = new Hammer.Manager(element, {
-		// 	inputClass: Hammer.SUPPORT_POINTER_EVENTS ? Hammer.PointerEventInput : Hammer.TouchInput
-		// });
-		const mc = new Hammer.Manager(element);
-
-		mc.add(new Hammer.Tap({ event: 'doubletap', taps: 2 }));
-		mc.add(new Hammer.Tap({ event: 'singletap', taps: 1 }));
-		mc.get('doubletap').recognizeWith('singletap');
-		mc.get('singletap').requireFailure('doubletap');
-
-		mc.on('singletap', (e) => {
-			const pos = this.hammerEventToPosition(e);
-			this.singleTap(pos.x, pos.y, e);
-			e.preventDefault();
-			return false;
-		});
-=======
 	pinchStart(e, x, y, scale) { if (this.debug) console.log('Pinch Start ', x, y, scale); return false; }
->>>>>>> 84384b86
 
 	pinchMove(e, x, y, scale) { if (this.debug) console.log('Pinch Move ', x, y, scale); return false; }
 
