import { Skin } from './Skin'
import { Util } from './Util'
import { Controller2D } from './Controller2D'
import { ControllerPanZoom } from './ControllerPanZoom'
import { Ruler } from "./Ruler"
import { ScaleBar } from './ScaleBar'
import { addSignals }  from './Signals'

/**
 * An Action describes the behaviour of a tool button.
 * @typedef {Object} UIBasic#Action
 * @property {string} title The nameof the action.
 * @property {bool} display Whether to show the action in the toolbar.
 * @property {string} key The shortcut key.
 * @property {callback} task The callback executed by the action.
 */

/**
 * A MenuEntry describes an entry for the menu.
 * @typedef {Object} UIBasic#Action
 * @property {string} title The menu title.
 * @property {string} section The section title.
 * @property {string} html A HTML text.
 * @property {callback} task The callback executed by the action.
 */

/* Basic viewer for a single layer.
 *  we support actions through buttons: each button style is controlled by classes (trigger), active (if support status)
 *  and custom.
 * actions supported are:
 *  home: reset the camera
 *  zoomin, zoomout
 *  fullscreen
 *  rotate (45/90 deg rotation option.
 *  light: turn on light changing.
 *  switch layer(s)
 *  lens.
 * 
 * How the menu works:
 * Each entry eg: { title: 'Coin 16' }
 * title: large title
 * section: smaller title
 * html: whatever html
 * button: visually a button, attributes: group, layer, mode
 * slider: callback(percent)
 * list: an array of entries.
 * 
 * Additional attributes:
 * onclick: a function(event) {}
 * group: a group of entries where at most one is active
 * layer: a layer id: will be active if layer is visible
 * mode: a layer visualization mode, active if it's the current mode.
 * layer + mode: if both are specified, both must be current for an active.
 */


/** 
 * **UIBasic** is a flexible and easy-to-use class that implements a complete user interface to bind to the `viewer`
 * The interface is associated with a CSS file (skin.css) that defines the style of the HTML DOM and a graphic 
 * file (skin.svg) that specifies the geometric characteristics of the tool buttons.
 * 
 * The class provides a set of default ready-to-use tools (called actions):
 * * **home** resets the camera.
 * * **fullscreen** enables the fullscreen mode.
 * * **layers** displays the layer menu.
 * * **zoomin** performs a camera zoom-in.
 * * **zoomout** performs a camera zoom-out.
 * * **rotate** rotates the camera around the z-axis (by 45-degs steps).
 * * **light** enables light manipulation.
 * * **help** displays a help dialog box.
 * 
 * In the following example a UIBasic interface is created and binded to the `lime` viewer.
 * The `light` action is disabled, and the `zoomin` and `zoomout` actions are enabled. 
 * ```
 * // Creates an User Interface 
 * const ui = new OpenLIME.UIBasic(lime);
 *
 * // Removes light from the toolbar
 * ui.actions.light.display=false;
 * // Adds zoomin and zoomout to the toolbar
 * ui.actions.zoomin.display=true;
 * ui.actions.zoomout.display=true;
 * ```
 */ 
class UIBasic {
	/**
	 * Instantiates a UIBasic object.
	 * @param {Viewer} viewer The OpenLIME viewer.
	 * @param {Object} [options] An object literal with UIBasic parameters.
	 * @param {string} options.skin='skin/skin.svg' The file name of the vector image defining the tool buttons.
	 * @param {bool} options.autofit=true Whether the initial position of the camera is set to fit the scene model.
	 * @param {number} options.priority=0 Higher priority controllers are invoked first.
	 * @param {{UIBasic#Action}} options.actions An Object of {@link UIBasic#Action}. A set of default actions are ready to be used.
	 * @param {number} options.pixelSize Spatial resolution: physical size represented by a single pixel in mm
	 * @param {string} options.attribution Some information related to data attribution or credits.
	 * @param {Array<UIBasic#MenuEntry>} options.menu The interface menu structure.
	 * @param {bool} options.enableTooltip=true Whether to enable tool button tooltip.
	 * @param {bool} options.showLightDirections=false Whether to draw light direction vectors.
	 */
	constructor(viewer, options) {
		//we need to know the size of the scene but the layers are not ready.
		let camera = viewer.camera;
		Object.assign(this, {
			viewer: viewer,
			camera: viewer.camera,
			skin: 'skin/skin.svg',
			autoFit: true, //FIXME to be moved in the viewer?
			//skinCSS: 'skin.css', // TODO: probably not useful
			actions: {
				home: { title: 'Home', display: true, key: 'Home', task: (event) => { if (camera.boundingBox) camera.fitCameraBox(250); } },
				fullscreen: { title: 'Fullscreen', display: true, key: 'f', task: (event) => { this.toggleFullscreen(); } },
				layers: { title: 'Layers', display: true, key: 'Escape', task: (event) => { this.toggleLayers(); } },
				zoomin: { title: 'Zoom in', display: false, key: '+', task: (event) => { camera.deltaZoom(250, 1.25, 0, 0); } },
				zoomout: { title: 'Zoom out', display: false, key: '-', task: (event) => { camera.deltaZoom(250, 1 / 1.25, 0, 0); } },
				rotate: { title: 'Rotate', display: false, key: 'r', task: (event) => { camera.rotate(250, -45); } },
				light: { title: 'Light', display: 'auto', key: 'l', task: (event) => { this.toggleLightController(); } },
				ruler: { title: 'Ruler', display: false, task: (event) => { this.toggleRuler(); } },
				help: { title: 'Help', display: false, key: '?', task: (event) => { this.toggleHelp(this.actions.help); }, html: '<p>Help here!</p>' }, //FIXME Why a boolean in toggleHelp?
				snapshot: { title: 'Snapshot', display: false, task: (event) => { this.snapshot() } }, //FIXME not work!
			},
			postInit: () => { console.log('postInit') },
			pixelSize: null,
			unit: null, //FIXME to be used with ruler
			attribution: null,     //image attribution
			lightcontroller: null,
			showLightDirections: false,
			enableTooltip: true,
			controlZoomMessage: null, //"Use Ctrl + Wheel to zoom instead of scrolling" ,
			menu: []
		});

		Object.assign(this, options);
		if (this.autoFit) //FIXME Check if fitCamera is triggered only if the layer is loaded. Is updateSize the right event?
			this.viewer.canvas.addEvent('updateSize', () => this.viewer.camera.fitCameraBox(0));

		this.panzoom = new ControllerPanZoom(this.viewer.camera, {
			priority: -1000,
			activeModifiers: [0, 1],
			controlZoom: this.controlZoomMessage != null
		});
		if(this.controlZoomMessage)
			this.panzoom.addEvent('nowheel', () => { this.showOverlayMessage(this.controlZoomMessage); });
		this.viewer.pointerManager.onEvent(this.panzoom); //register wheel, doubleclick, pan and pinch
		// this.viewer.pointerManager.on("fingerSingleTap", { "fingerSingleTap": (e) => { this.showInfo(e); }, priority: 10000 });

		/*let element = entry.element;
		let group = element.getAttribute('data-group');
		let layer = element.getAttribute('data-layer');
		let mode = element.getAttribute('data-mode');
		let active = (layer && this.viewer.canvas.layers[layer].visible) &&
			(!mode || this.viewer.canvas.layers[layer].getMode() == mode);
		entry.element.classList.toggle('active', active); */

		this.menu.push({ section: "Layers" });
		for (let [id, layer] of Object.entries(this.viewer.canvas.layers)) {
			let modes = []
			for (let m of layer.getModes()) {
				let mode = {
					button: m,
					mode: m,
					layer: id,
					onclick: () => { layer.setMode(m); },
					status: () => layer.getMode() == m ? 'active' : '',
				};
				if (m == 'specular' && layer.shader.setSpecularExp)
					mode.list = [{ slider: '', oninput: (e) => { layer.shader.setSpecularExp(e.target.value); } }];
				modes.push(mode);
			}

			let layerEntry = {
				button: layer.label || id,
				onclick: () => { this.setLayer(layer); },
				status: () => layer.visible ? 'active' : '',
				layer: id
			};
			if(modes.length > 1) layerEntry.list = modes;
			
			if (layer.annotations ) {
				layerEntry.list = [];
				//setTimeout(() => { 
				layerEntry.list.push(layer.annotationsEntry());
					//this.updateMenu();
				//}, 1000);
				//TODO: this could be a convenience, creating an editor which can be
				//customized later using layer.editor.
				//if(layer.editable) 
				//	layer.editor = this.editor;
			}
			this.menu.push(layerEntry);
		}

		let controller = new Controller2D(
			(x, y) => {
				for (let layer of lightLayers)
					layer.setLight([x, y], 0);
				if(this.showLightDirections)
					this.updateLightDirections(x, y);
				this.emit('lightdirection', [x, y, Math.sqrt(1 - x*x + y*y)]);
			}, { 
				// TODO: IS THIS OK? It was false before
				active: false, 
    			activeModifiers: [2, 4], 
    			control: 'light', 
    			onPanStart: this.showLightDirections ? () => {
    				Object.values(this.viewer.canvas.layers).filter(l => l.annotations != null).forEach(l => l.setVisible(false) );
    				this.enableLightDirections(true); } : null,
    			onPanEnd: this.showLightDirections ? () => { 
    				Object.values(this.viewer.canvas.layers).filter(l => l.annotations != null).forEach(l => l.setVisible(true) );
    				this.enableLightDirections(false); } : null,
    			relative: true 
			});

		controller.priority = 0;
		this.viewer.pointerManager.onEvent(controller);
		this.lightcontroller = controller;


		let lightLayers = [];
		for (let [id, layer] of Object.entries(this.viewer.canvas.layers))
			if (layer.controls.light) lightLayers.push(layer);

		if (lightLayers.length) {
			this.createLightDirections();
			for (let layer of lightLayers) {
				controller.setPosition(0.5, 0.5);
				//layer.setLight([0.5, 0.5], 0);
				layer.controllers.push(controller);
			}
		}

		if (queueMicrotask) queueMicrotask(() => { this.init() }); //allows modification of actions and layers before init.
		else setTimeout(() => { this.init(); }, 0);
	}

	showOverlayMessage(msg, duration = 2000) {
		if(this.overlayMessage) {
			clearTimeout(this.overlayMessage.timeout);
			this.overlayMessage.timeout = setTimeout(() => this.destroyOverlayMessage(), duration);
			return;
		}
		
		
		let background = document.createElement('div');
		background.classList.add('openlime-overlaymsg');
		background.innerHTML = `<p>${msg}</p>`;
		this.viewer.containerElement.appendChild(background);

		this.overlayMessage = {
			background,
			timeout: setTimeout(() => this.destroyOverlayMessage(), duration)
		}
	}
	destroyOverlayMessage() {
		this.overlayMessage.background.remove();
		this.overlayMessage = null;
	}

	/** @ignore */
	getMenuLayerEntry(id) {
		const found = this.menu.find(e => e.layer == id);
		return found;
	}

	/** @ignore */
	createLightDirections() {
		this.lightDirections = document.createElementNS('http://www.w3.org/2000/svg', 'svg');
		this.lightDirections.setAttribute('viewBox', '-100, -100, 200 200');
		this.lightDirections.setAttribute('preserveAspectRatio', 'xMidYMid meet');
		this.lightDirections.style.display = 'none';
		this.lightDirections.classList.add('openlime-lightdir');
		for(let x = -1; x <= 1; x++) {
			for(let y = -1; y <= 1; y++) {
				let line = document.createElementNS('http://www.w3.org/2000/svg', 'line');
				line.pos = [x*35, y*35];
				//line.setAttribute('data-start', `${x} ${y}`);
				this.lightDirections.appendChild(line);
			}
		}
		this.viewer.containerElement.appendChild(this.lightDirections);
	}
	
	/** @ignore */
	updateLightDirections(lx, ly) {
		let lines = [...this.lightDirections.children];
		for(let line of lines) {
			let x = line.pos[0];
			let y = line.pos[1];
			
			line.setAttribute('x1', 0.6*x -25*0*lx);
			line.setAttribute('y1', 0.6*y +25*0*ly);
			line.setAttribute('x2', x/0.6 + 60*lx);
			line.setAttribute('y2', y/0.6 - 60*ly);
		}
	}

	/** @ignore */
	enableLightDirections(show) {
		this.lightDirections.style.display = show? 'block' : 'none';
	}

	/** @ignore */
	init() {
		(async () => {

			document.addEventListener('keydown', (e) => this.keyDown(e), false);
			document.addEventListener('keyup', (e) => this.keyUp(e), false);

			this.createMenu();
			this.updateMenu();
			this.viewer.canvas.addEvent('update', () => this.updateMenu());

			if (this.actions.light && this.actions.light.display === 'auto')
				this.actions.light.display = true;


			if (this.skin)
				await this.loadSkin();
			/* TODO: this is probably not needed
			if(this.skinCSS)
				await this.loadSkinCSS();
			*/

			this.setupActions();


			/* Get pixel size from options if provided or from layer metadata
			 */
			if(this.pixelSize) {
				this.scalebar = new ScaleBar(this.pixelSize, this.viewer);
			}
			else if(this.viewer.canvas.layers[Object.keys(this.viewer.canvas.layers)[0]].pixelSize) {
				let pixelSize = this.viewer.canvas.layers[Object.keys(this.viewer.canvas.layers)[0]].pixelSizePerMM();
				this.scalebar = new ScaleBar(pixelSize, this.viewer);
			}



		        if(this.attribution) {
				var p = document.createElement('p');
				p.classList.add('openlime-attribution');
				p.innerHTML = this.attribution;
				this.viewer.containerElement.appendChild(p);
			}

<<<<<<< HEAD
=======


>>>>>>> ac64774c
			for(let l of Object.values(this.viewer.canvas.layers)) {
				this.setLayer(l);
				break;
			}

			if(this.actions.light && this.actions.light.active)
				this.toggleLightController();
			if(this.actions.layers && this.actions.layers.active)
				this.toggleLayers();

			this.postInit();

		})().catch(e => { console.log(e); throw Error("Something failed") });
	}

	/** @ignore */
	keyDown(e) {
	}

	/** @ignore */
	keyUp(e) {
		if (e.target != document.body && e.target.closest('input, textarea') != null)
			return;

		if (e.defaultPrevented) return;

		for (const a of Object.values(this.actions)) {
			if ('key' in a && a.key == e.key) {
				e.preventDefault();
				a.task(e);
				return;
			}
		}
	}
	
	/** @ignore */
	async loadSkin() {
		let toolbar = document.createElement('div');
		toolbar.classList.add('openlime-toolbar');
		this.viewer.containerElement.appendChild(toolbar);

		//toolbar manually created with parameters (padding, etc) + css for toolbar positioning and size.
		if (1) {

			let padding = 10;
			let x = 0;
			let h = 0;
			for (let [name, action] of Object.entries(this.actions)) {

				if (action.display !== true)
					continue;

				if('icon' in action) {
					if(typeof action.icon == 'string') {
						if(Util.isSVGString(action.icon)) {
							action.icon = Util.SVGFromString(action.icon);
						} else {
							action.icon = await Util.loadSVG(action.icon);
						}
						action.icon.classList.add('openlime-button');
					}
				} else {
					action.icon = '.openlime-' + name;
				}

				action.element = await Skin.appendIcon(toolbar, action.icon);
				if (this.enableTooltip) {
					let title = document.createElementNS('http://www.w3.org/2000/svg', 'title');
					title.textContent = action.title;
					action.element.appendChild(title);
				}
			}

		}

		if (0) {  //single svg toolbar
			let svg = document.createElementNS('http://www.w3.org/2000/svg', 'svg');
			toolbar.appendChild(svg); ui.toggleLightController();
			let x = padding;
			let h = 0;
			for (let [name, action] of Object.entries(this.actions)) {
				if (action.display !== true)
					continue;
				let element = skin.querySelector('.openlime-' + name).cloneNode(true);
				if (!element) continue;
				svg.appendChild(element);
				let box = element.getBBox();
				h = Math.max(h, box.height);
				let tlist = element.transform.baseVal;
				if (tlist.numberOfItems == 0)
					tlist.appendItem(svg.createSVGTransform());
				tlist.getItem(0).setTranslate(-box.x + x, -box.y);
				x += box.width + padding;
			}

			svg.setAttribute('viewBox', `0 0 ${x} ${h}`);
			svg.setAttribute('preserveAspectRatio', 'xMidYMid meet');
		}



		//TODO: not needed, probably. Toolbar build from the skin directly
		if (0) {
			toolbar.appendChild(skin);

			let w = skin.getAttribute('width');
			let h = skin.getAttribute('height');
			let viewbox = skin.getAttribute('viewBox');
			if (!viewbox)
				skin.setAttribute('viewBox', `0 0 ${w} ${h}`);
		}
	}

	/** @ignore */
	setupActions() {
		for (let [name, action] of Object.entries(this.actions)) {
			let element = action.element;
			if (!element)
				continue;
			// let pointerManager = new PointerManager(element);
			// pointerManager.onEvent({ fingerSingleTap: action.task, priority: -2000 });
			element.addEventListener('click', (e) => {
				action.task(e);
				e.preventDefault();
			});
		}
		let items = document.querySelectorAll('.openlime-layers-button');
		for (let item of items) {
			let id = item.getAttribute('data-layer');
			if (!id) continue;
			item.addEventListener('click', () => {
				this.setLayer(this.viewer.layers[id]);
			});
		}
	}

	//we need the concept of active layer! so we an turn on and off light.
	/** @ignore */
	toggleLightController(on) {
		let div = this.viewer.containerElement;
		let active = div.classList.toggle('openlime-light-active', on);
		this.lightActive = active;

		for (let layer of Object.values(this.viewer.canvas.layers))
			for (let c of layer.controllers)
				if (c.control == 'light') {
					c.active = true;
					c.activeModifiers = active ? [0, 2, 4] : [2, 4];  //nothing, shift and alt
				}
	}

	/** @ignore */
	toggleFullscreen() {
		let canvas = this.viewer.canvasElement;
		let div = this.viewer.containerElement;
		let active = div.classList.toggle('openlime-fullscreen-active');

		if (!active) {
			var request = document.exitFullscreen || document.webkitExitFullscreen ||
				document.mozCancelFullScreen || document.msExitFullscreen;
			request.call(document); document.querySelector('.openlime-scale > line');

			this.viewer.resize(canvas.offsetWidth, canvas.offsetHeight);
		} else {
			var request = div.requestFullscreen || div.webkitRequestFullscreen ||
				div.mozRequestFullScreen || div.msRequestFullscreen;
			request.call(div);
		}
		this.viewer.resize(canvas.offsetWidth, canvas.offsetHeight);
	}

	/** @ignore */
	toggleRuler() {
		if(!this.ruler) {
			this.ruler = new Ruler(this.viewer, this.pixelSize);
			this.viewer.pointerManager.onEvent(this.ruler);
		}
		
		if(!this.ruler.enabled)
			this.ruler.start();
		else
			this.ruler.end();
	}

	/** @ignore */
	toggleHelp(help, on) {
		if(!help.dialog) {
			help.dialog = new UIDialog(this.viewer.containerElement, { modal: true, class: 'openlime-help-dialog' });
			help.dialog.setContent(help.html);
		} else
			help.dialog.toggle(on);		
	}

	/** @ignore */
	snapshot() {
		var e = document.createElement('a');
		e.setAttribute('href', this.viewer.canvas.canvasElement.toDataURL());
		e.setAttribute('download', 'snapshot.png');
		e.style.display = 'none';
		document.body.appendChild(e);
		e.click();
		document.body.removeChild(e);
	}

	/* Layer management */

	/** @ignore */
	createEntry(entry) {
		if (!('id' in entry))
			entry.id = 'entry_' + (this.entry_count++);

		let id = `id="${entry.id}"`;
		let tooltip = 'tooltip' in entry ? `title="${entry.tooltip}"` : '';
		let classes = 'classes' in entry ? entry.classes : '';
		let html = '';
		if ('title' in entry) {
			html += `<h2 ${id} class="openlime-title ${classes}" ${tooltip}>${entry.title}</h2>`;

		} else if ('section' in entry) {
			html += `<h3 ${id} class="openlime-section ${classes}" ${tooltip}>${entry.section}</h3>`;

		} else if ('html' in entry) {
			html += `<div ${id} class="${classes}">${entry.html}</div>`;

		} else if ('button' in entry) {
			let group = 'group' in entry ? `data-group="${entry.group}"` : '';
			let layer = 'layer' in entry ? `data-layer="${entry.layer}"` : '';
			let mode = 'mode' in entry ? `data-mode="${entry.mode}"` : '';
			html += `<a href="#" ${id} ${group} ${layer} ${mode} ${tooltip} class="openlime-entry ${classes}">${entry.button}</a>`;
		} else if ('slider' in entry) {
			let value = ('value' in entry) ? entry['value'] : 50;
			html += `<input type="range" min="1" max="100" value="${value}" class="openlime-slider ${classes}" ${id}>`;
		}

		if ('list' in entry) {
			let ul = `<div class="openlime-list ${classes}">`;
			for (let li of entry.list)
				ul += this.createEntry(li);
			ul += '</div>';
			html += ul;
		}
		return html;
	}

	/** @ignore */
	addEntryCallbacks(entry) {
		entry.element = this.layerMenu.querySelector('#' + entry.id);
		if (entry.onclick)
			entry.element.addEventListener('click', (e) => {
				entry.onclick();
				//this.updateMenu();
			});
		if (entry.oninput)
			entry.element.addEventListener('input', entry.oninput);
		if (entry.oncreate)
			entry.oncreate();

		if ('list' in entry)
			for (let e of entry.list)
				this.addEntryCallbacks(e);
	}

	/** @ignore */
	updateEntry(entry) {
		let status = entry.status ? entry.status() : '';
		entry.element.classList.toggle('active', status == 'active');

		if ('list' in entry)
			for (let e of entry.list)
				this.updateEntry(e);
	}

	/** @ignore */
	updateMenu() {
		for (let entry of this.menu)
			this.updateEntry(entry);
	}

	/** @ignore */
	createMenu() {
		this.entry_count = 0;
		let html = `<div class="openlime-layers-menu">`;
		for (let entry of this.menu) {
			html += this.createEntry(entry);
		}
		html += '</div>';


		let template = document.createElement('template');
		template.innerHTML = html.trim();
		this.layerMenu = template.content.firstChild;
		this.viewer.containerElement.appendChild(this.layerMenu);

		for (let entry of this.menu) {
			this.addEntryCallbacks(entry);
		}


		/*		for(let li of document.querySelectorAll('[data-layer]'))
					li.addEventListener('click', (e) => {
						this.setLayer(this.viewer.canvas.layers[li.getAttribute('data-layer')]);
					}); */
	}

	/** @ignore */
	toggleLayers() {
		this.layerMenu.classList.toggle('open');
	}

	/** @ignore */
	setLayer(layer_on) {
		if (typeof layer_on == 'string')
			layer_on = this.viewer.canvas.layers[layer_on];

		if (layer_on.overlay) { //just toggle
			layer_on.setVisible(!layer_on.visible);

		} else {
			for (let layer of Object.values(this.viewer.canvas.layers)) {
				if (layer.overlay)
					continue;

				layer.setVisible(layer == layer_on);
				for (let c of layer.controllers) {
					if (c.control == 'light')
						c.active = this.lightActive && layer == layer_on;
				}
			}
		}
		this.updateMenu();
		this.viewer.redraw();
	}

	/** @ignore */
	closeLayersMenu() {
		this.layerMenu.style.display = 'none';
	}
}

/**
 * A **UIDialog** is a top-level window used for communications with the user. It may be modal or modeless.
 * The content of the dialog can be either an HTML text or a pre-built DOM element.
 * When hidden, a dialog emits a 'closed' event.
 */
class UIDialog { //FIXME standalone class
	/**
	 * Instatiates a UIDialog object.
	 * @param {HTMLElement} container The HTMLElement on which the dialog is focused
	 * @param {Object} [options] An object literal with UIDialog parameters.
	 * @param {bool} options.modal Whether the dialog is modal. 
	 */
	constructor(container, options) {
		Object.assign(this, {
			dialog: null,
			content: null,
			container: container,
			modal: false,
			class: null,
			visible: false,
			backdropEvents: true
		}, options);
		this.create();
	}

	/** @ignore */
	create() {
		let background = document.createElement('div');
		background.classList.add('openlime-dialog-background');

		let dialog = document.createElement('div');
		dialog.classList.add('openlime-dialog');
		if (this.class)
			dialog.classList.add(this.class);

		(async () => {
			let close = await Skin.appendIcon(dialog, '.openlime-close');
			close.classList.add('openlime-close');
			close.addEventListener('click', () => this.hide());
			//content.appendChild(close);
		})();


		// let close = Skin.appendIcon(dialog, '.openlime-close');
		// close.classList.add('openlime-close');
		// close.addEventListener('click', () => this.hide());

		let content = document.createElement('div');
		content.classList.add('openlime-dialog-content');
		dialog.append(content);

		if (this.modal) { //FIXME backdrown => backdrop
			if(this.backdropEvents) background.addEventListener('click', (e) => { if (e.target == background) this.hide(); });
			background.appendChild(dialog);
			this.container.appendChild(background);
			this.element = background;
		} else {
			this.container.appendChild(dialog);
			this.element = dialog;
		}

		this.dialog = dialog;
		this.content = content;
		this.hide();
	}

	/**
	 * Sets the content of the dialog.
	 * @param {(string|HTMLElement)} html The content of the dialog (a HTML text or element). 
	 */
	setContent(html) {
		if (typeof (html) == 'string')
			this.content.innerHTML = html;
		else
			this.content.replaceChildren(html);
	}
	
	/**
	 * Shows the dialog.
	 */
	show() {
		this.element.classList.remove('hidden');
		this.visible=true;
	}
	
	/**
	 * Hides the dialog.
	 */
	hide() {
		/**
		 * The event is fired when the dialog is closed.
		 * @event UIDialog#closed
		 */
		this.element.classList.add('hidden');
		this.visible=false;
		this.emit('closed');
	}
	
	/**
	 * Adds fading effect to the dialog.
	 * @param {bool} on Whether the fading effect is enabled.
	 */
	fade(on) { //FIXME Does it work?
		this.element.classList.toggle('fading');
	}

	/**
	 * Toggles the display of the dialog.
	 * @param {bool} force Whether to turn the dialog into a one way-only operation.
	 */
	toggle(force) { //FIXME Why not remove force?
		this.element.classList.toggle('hidden', force);
		this.visible = !this.visible; //FIXME not in sync with 'force'
	}
}

addSignals(UIDialog, 'closed');
addSignals(UIBasic, 'lightdirection');

export { UIBasic, UIDialog }<|MERGE_RESOLUTION|>--- conflicted
+++ resolved
@@ -4,7 +4,7 @@
 import { ControllerPanZoom } from './ControllerPanZoom'
 import { Ruler } from "./Ruler"
 import { ScaleBar } from './ScaleBar'
-import { addSignals }  from './Signals'
+import { addSignals } from './Signals'
 
 /**
  * An Action describes the behaviour of a tool button.
@@ -81,7 +81,7 @@
  * ui.actions.zoomin.display=true;
  * ui.actions.zoomout.display=true;
  * ```
- */ 
+ */
 class UIBasic {
 	/**
 	 * Instantiates a UIBasic object.
@@ -138,7 +138,7 @@
 			activeModifiers: [0, 1],
 			controlZoom: this.controlZoomMessage != null
 		});
-		if(this.controlZoomMessage)
+		if (this.controlZoomMessage)
 			this.panzoom.addEvent('nowheel', () => { this.showOverlayMessage(this.controlZoomMessage); });
 		this.viewer.pointerManager.onEvent(this.panzoom); //register wheel, doubleclick, pan and pinch
 		// this.viewer.pointerManager.on("fingerSingleTap", { "fingerSingleTap": (e) => { this.showInfo(e); }, priority: 10000 });
@@ -173,13 +173,13 @@
 				status: () => layer.visible ? 'active' : '',
 				layer: id
 			};
-			if(modes.length > 1) layerEntry.list = modes;
-			
-			if (layer.annotations ) {
+			if (modes.length > 1) layerEntry.list = modes;
+
+			if (layer.annotations) {
 				layerEntry.list = [];
 				//setTimeout(() => { 
 				layerEntry.list.push(layer.annotationsEntry());
-					//this.updateMenu();
+				//this.updateMenu();
 				//}, 1000);
 				//TODO: this could be a convenience, creating an editor which can be
 				//customized later using layer.editor.
@@ -193,22 +193,24 @@
 			(x, y) => {
 				for (let layer of lightLayers)
 					layer.setLight([x, y], 0);
-				if(this.showLightDirections)
+				if (this.showLightDirections)
 					this.updateLightDirections(x, y);
-				this.emit('lightdirection', [x, y, Math.sqrt(1 - x*x + y*y)]);
-			}, { 
-				// TODO: IS THIS OK? It was false before
-				active: false, 
-    			activeModifiers: [2, 4], 
-    			control: 'light', 
-    			onPanStart: this.showLightDirections ? () => {
-    				Object.values(this.viewer.canvas.layers).filter(l => l.annotations != null).forEach(l => l.setVisible(false) );
-    				this.enableLightDirections(true); } : null,
-    			onPanEnd: this.showLightDirections ? () => { 
-    				Object.values(this.viewer.canvas.layers).filter(l => l.annotations != null).forEach(l => l.setVisible(true) );
-    				this.enableLightDirections(false); } : null,
-    			relative: true 
-			});
+				this.emit('lightdirection', [x, y, Math.sqrt(1 - x * x + y * y)]);
+			}, {
+			// TODO: IS THIS OK? It was false before
+			active: false,
+			activeModifiers: [2, 4],
+			control: 'light',
+			onPanStart: this.showLightDirections ? () => {
+				Object.values(this.viewer.canvas.layers).filter(l => l.annotations != null).forEach(l => l.setVisible(false));
+				this.enableLightDirections(true);
+			} : null,
+			onPanEnd: this.showLightDirections ? () => {
+				Object.values(this.viewer.canvas.layers).filter(l => l.annotations != null).forEach(l => l.setVisible(true));
+				this.enableLightDirections(false);
+			} : null,
+			relative: true
+		});
 
 		controller.priority = 0;
 		this.viewer.pointerManager.onEvent(controller);
@@ -233,13 +235,13 @@
 	}
 
 	showOverlayMessage(msg, duration = 2000) {
-		if(this.overlayMessage) {
+		if (this.overlayMessage) {
 			clearTimeout(this.overlayMessage.timeout);
 			this.overlayMessage.timeout = setTimeout(() => this.destroyOverlayMessage(), duration);
 			return;
 		}
-		
-		
+
+
 		let background = document.createElement('div');
 		background.classList.add('openlime-overlaymsg');
 		background.innerHTML = `<p>${msg}</p>`;
@@ -268,34 +270,34 @@
 		this.lightDirections.setAttribute('preserveAspectRatio', 'xMidYMid meet');
 		this.lightDirections.style.display = 'none';
 		this.lightDirections.classList.add('openlime-lightdir');
-		for(let x = -1; x <= 1; x++) {
-			for(let y = -1; y <= 1; y++) {
+		for (let x = -1; x <= 1; x++) {
+			for (let y = -1; y <= 1; y++) {
 				let line = document.createElementNS('http://www.w3.org/2000/svg', 'line');
-				line.pos = [x*35, y*35];
+				line.pos = [x * 35, y * 35];
 				//line.setAttribute('data-start', `${x} ${y}`);
 				this.lightDirections.appendChild(line);
 			}
 		}
 		this.viewer.containerElement.appendChild(this.lightDirections);
 	}
-	
+
 	/** @ignore */
 	updateLightDirections(lx, ly) {
 		let lines = [...this.lightDirections.children];
-		for(let line of lines) {
+		for (let line of lines) {
 			let x = line.pos[0];
 			let y = line.pos[1];
-			
-			line.setAttribute('x1', 0.6*x -25*0*lx);
-			line.setAttribute('y1', 0.6*y +25*0*ly);
-			line.setAttribute('x2', x/0.6 + 60*lx);
-			line.setAttribute('y2', y/0.6 - 60*ly);
+
+			line.setAttribute('x1', 0.6 * x - 25 * 0 * lx);
+			line.setAttribute('y1', 0.6 * y + 25 * 0 * ly);
+			line.setAttribute('x2', x / 0.6 + 60 * lx);
+			line.setAttribute('y2', y / 0.6 - 60 * ly);
 		}
 	}
 
 	/** @ignore */
 	enableLightDirections(show) {
-		this.lightDirections.style.display = show? 'block' : 'none';
+		this.lightDirections.style.display = show ? 'block' : 'none';
 	}
 
 	/** @ignore */
@@ -325,36 +327,29 @@
 
 			/* Get pixel size from options if provided or from layer metadata
 			 */
-			if(this.pixelSize) {
+			if (this.pixelSize) {
 				this.scalebar = new ScaleBar(this.pixelSize, this.viewer);
 			}
-			else if(this.viewer.canvas.layers[Object.keys(this.viewer.canvas.layers)[0]].pixelSize) {
+			else if (this.viewer.canvas.layers[Object.keys(this.viewer.canvas.layers)[0]].pixelSize) {
 				let pixelSize = this.viewer.canvas.layers[Object.keys(this.viewer.canvas.layers)[0]].pixelSizePerMM();
 				this.scalebar = new ScaleBar(pixelSize, this.viewer);
 			}
 
-
-
-		        if(this.attribution) {
+			if (this.attribution) {
 				var p = document.createElement('p');
 				p.classList.add('openlime-attribution');
 				p.innerHTML = this.attribution;
 				this.viewer.containerElement.appendChild(p);
 			}
 
-<<<<<<< HEAD
-=======
-
-
->>>>>>> ac64774c
-			for(let l of Object.values(this.viewer.canvas.layers)) {
+			for (let l of Object.values(this.viewer.canvas.layers)) {
 				this.setLayer(l);
 				break;
 			}
 
-			if(this.actions.light && this.actions.light.active)
+			if (this.actions.light && this.actions.light.active)
 				this.toggleLightController();
-			if(this.actions.layers && this.actions.layers.active)
+			if (this.actions.layers && this.actions.layers.active)
 				this.toggleLayers();
 
 			this.postInit();
@@ -381,7 +376,7 @@
 			}
 		}
 	}
-	
+
 	/** @ignore */
 	async loadSkin() {
 		let toolbar = document.createElement('div');
@@ -399,9 +394,9 @@
 				if (action.display !== true)
 					continue;
 
-				if('icon' in action) {
-					if(typeof action.icon == 'string') {
-						if(Util.isSVGString(action.icon)) {
+				if ('icon' in action) {
+					if (typeof action.icon == 'string') {
+						if (Util.isSVGString(action.icon)) {
 							action.icon = Util.SVGFromString(action.icon);
 						} else {
 							action.icon = await Util.loadSVG(action.icon);
@@ -520,12 +515,12 @@
 
 	/** @ignore */
 	toggleRuler() {
-		if(!this.ruler) {
+		if (!this.ruler) {
 			this.ruler = new Ruler(this.viewer, this.pixelSize);
 			this.viewer.pointerManager.onEvent(this.ruler);
 		}
-		
-		if(!this.ruler.enabled)
+
+		if (!this.ruler.enabled)
 			this.ruler.start();
 		else
 			this.ruler.end();
@@ -533,11 +528,11 @@
 
 	/** @ignore */
 	toggleHelp(help, on) {
-		if(!help.dialog) {
+		if (!help.dialog) {
 			help.dialog = new UIDialog(this.viewer.containerElement, { modal: true, class: 'openlime-help-dialog' });
 			help.dialog.setContent(help.html);
 		} else
-			help.dialog.toggle(on);		
+			help.dialog.toggle(on);
 	}
 
 	/** @ignore */
@@ -738,7 +733,7 @@
 		dialog.append(content);
 
 		if (this.modal) { //FIXME backdrown => backdrop
-			if(this.backdropEvents) background.addEventListener('click', (e) => { if (e.target == background) this.hide(); });
+			if (this.backdropEvents) background.addEventListener('click', (e) => { if (e.target == background) this.hide(); });
 			background.appendChild(dialog);
 			this.container.appendChild(background);
 			this.element = background;
@@ -762,15 +757,15 @@
 		else
 			this.content.replaceChildren(html);
 	}
-	
+
 	/**
 	 * Shows the dialog.
 	 */
 	show() {
 		this.element.classList.remove('hidden');
-		this.visible=true;
-	}
-	
+		this.visible = true;
+	}
+
 	/**
 	 * Hides the dialog.
 	 */
@@ -780,10 +775,10 @@
 		 * @event UIDialog#closed
 		 */
 		this.element.classList.add('hidden');
-		this.visible=false;
+		this.visible = false;
 		this.emit('closed');
 	}
-	
+
 	/**
 	 * Adds fading effect to the dialog.
 	 * @param {bool} on Whether the fading effect is enabled.
