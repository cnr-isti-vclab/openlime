import { Shader } from './Shader.js'

/**
 *  @param {object} options
 * *compose*: compose operation: add, subtract, multiply, etc.
 */

class ShaderCombiner extends Shader {
	constructor(options) {
		super(options);

		this.mode = 'mean', //Lighten Darken Contrast Inversion HSV components LCh components
		this.samplers = [
			{ id:0, name:'source1', type:'vec3' },
			{ id:1, name:'source2', type:'vec3' }
		];

		this.modes = ['first','second','mean','diff'];
		this.operations = {
			'first': 'color = c1;',
			'second': 'color = c2;',
			'mean': 'color = (c1 + c2)/2.0;',
			'diff': 'color = vec4(c2.rgb - c1.rgb, c1.a);'
		};
	}

	setMode(mode) {
//		if(!(mode in this.modes))
		if(this.modes.indexOf(mode)==-1)
			throw Error("Unknown mode: " + mode);
		this.mode = mode;
		this.needsUpdate = true;
	}

	fragShaderSrc(gl) {
<<<<<<< HEAD
		let gl2 = gl instanceof WebGL2RenderingContext;
		let operation = this.operations[this.mode];
=======
		let gl2 = !(gl instanceof WebGLRenderingContext);
		let operation = this.modes[this.mode];
>>>>>>> b5cc29e9
		return `${gl2? '#version 300 es' : ''}

precision highp float; 
precision highp int; 

${gl2? 'in' : 'varying'} vec2 v_texcoord;

uniform sampler2D source1;
uniform sampler2D source2;

${gl2? 'out' : ''} vec4 color;

void main() {
	vec4 c1 = texture(source1, v_texcoord);
	vec4 c2 = texture(source2, v_texcoord);
	${operation};
	${gl2?'':'gl_FragColor = color;'}
}
`;
	}

	vertShaderSrc(gl) {
		let gl2 = !(gl instanceof WebGLRenderingContext);
		return `${gl2? '#version 300 es':''}

precision highp float; 
precision highp int; 

${gl2? 'in' : 'attribute'} vec4 a_position;
${gl2? 'in' : 'attribute'} vec2 a_texcoord;

${gl2? 'out' : 'varying'} vec2 v_texcoord;

void main() {
	gl_Position = a_position;
	v_texcoord = a_texcoord;
}`;
	}
}


export { ShaderCombiner }<|MERGE_RESOLUTION|>--- conflicted
+++ resolved
@@ -33,13 +33,8 @@
 	}
 
 	fragShaderSrc(gl) {
-<<<<<<< HEAD
-		let gl2 = gl instanceof WebGL2RenderingContext;
-		let operation = this.operations[this.mode];
-=======
 		let gl2 = !(gl instanceof WebGLRenderingContext);
 		let operation = this.modes[this.mode];
->>>>>>> b5cc29e9
 		return `${gl2? '#version 300 es' : ''}
 
 precision highp float; 
